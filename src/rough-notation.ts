import { Rect, RoughAnnotationConfig, RoughAnnotation, SVG_NS, RoughAnnotationGroup, DEFAULT_ANIMATION_DURATION } from './model.js';
import { renderAnnotation } from './render.js';
import { ensureKeyframes } from './keyframes.js';
import { randomSeed } from 'roughjs/bin/math';

type AnnotationState = 'unattached' | 'not-showing' | 'showing';

function defaultGetRect(element: HTMLElement) {
  return () => element.getBoundingClientRect();
}

class RoughAnnotationImpl implements RoughAnnotation {
  private _state: AnnotationState = 'unattached';
  private _getRect: () => DOMRect;
  private _config: RoughAnnotationConfig;
  private _e: HTMLElement;
  private _svg?: SVGSVGElement;
  private _resizing = false;
  private _ro?: any; // ResizeObserver is not supported in typescript std lib yet
  private _lastSize?: Rect;
  private _seed = randomSeed();
  _animationGroupDelay = 0;

  constructor(e: HTMLElement, config: RoughAnnotationConfig, getRect: () => DOMRect = defaultGetRect(e)) {
    this._e = e;
    this._config = config;
    this._getRect = getRect;
    this.attach();
  }

  get animate() { return this._config.animate; }
  set animate(value) { this._config.animate = value; }

  get animationDuration() { return this._config.animationDuration; }
  set animationDuration(value) { this._config.animationDuration = value; }

  get animationDelay() { return this._config.animationDelay; }
  set animationDelay(value) { this._config.animationDelay = value; }

  get iterations() { return this._config.iterations; }
  set iterations(value) { this._config.iterations = value; }

  get color() { return this._config.color; }
  set color(value) {
    if (this._config.color !== value) {
      this._config.color = value;
      this.refresh();
    }
  }

  get strokeWidth() { return this._config.strokeWidth; }
  set strokeWidth(value) {
    if (this._config.strokeWidth !== value) {
      this._config.strokeWidth = value;
      this.refresh();
    }
  }

  get padding() { return this._config.padding; }
  set padding(value) {
    if (this._config.padding !== value) {
      this._config.padding = value;
      this.refresh();
    }
  }

  private _resizeListener = () => {
    if (!this._resizing) {
      this._resizing = true;
      setTimeout(() => {
        this._resizing = false;
        if (this._state === 'showing') {
          const newSize = this.size();
          if (newSize && this.hasRectChanged(newSize)) {
            this.show();
          }
        }
      }, 400);
    }
  }

  private attach() {
    if (this._state === 'unattached' && this._e.parentElement) {
      ensureKeyframes();
      const svg = this._svg = document.createElementNS(SVG_NS, 'svg');
      svg.setAttribute('class', 'rough-annotation');
      const style = svg.style;
      style.position = 'absolute';
      style.top = '0';
      style.left = '0';
      style.overflow = 'visible';
      style.pointerEvents = 'none';
      style.width = '100px';
      style.height = '100px';
      const prepend = this._config.type === 'highlight';
      this._e.insertAdjacentElement(prepend ? 'beforebegin' : 'afterend', svg);
      this._state = 'not-showing';

      // ensure e is positioned
      if (prepend) {
        const computedPos = window.getComputedStyle(this._e).position;
        const unpositioned = (!computedPos) || (computedPos === 'static');
        if (unpositioned) {
          this._e.style.position = 'relative';
        }
      }
      this.attachListeners();
    }
  }

  private detachListeners() {
    window.removeEventListener('resize', this._resizeListener);
    if (this._ro) {
      this._ro.unobserve(this._e);
    }
  }

  private attachListeners() {
    this.detachListeners();
    window.addEventListener('resize', this._resizeListener, { passive: true });
    if ((!this._ro) && ('ResizeObserver' in window)) {
      this._ro = new (window as any).ResizeObserver((entries: any) => {
        for (const entry of entries) {
          let trigger = true;
          if (entry.contentRect) {
            const newRect = this.sizeFor(entry.contentRect);
            if (newRect && (!this.hasRectChanged(newRect))) {
              trigger = false;
            }
          }
          if (trigger) {
            this._resizeListener();
          }
        }
      });
    }
    if (this._ro) {
      this._ro.observe(this._e);
    }
  }

  private sameInteger(a: number, b: number): boolean {
    return Math.round(a) === Math.round(b);
  }

  private hasRectChanged(rect: Rect): boolean {
    if (this._lastSize && rect) {
      return !(
        this.sameInteger(rect.x, this._lastSize.x) &&
        this.sameInteger(rect.y, this._lastSize.y) &&
        this.sameInteger(rect.w, this._lastSize.w) &&
        this.sameInteger(rect.h, this._lastSize.h)
      );
    }
    return true;
  }

  isShowing(): boolean {
    return (this._state !== 'not-showing');
  }

  private pendingRefresh?: Promise<void>;
  private refresh() {
    if (this.isShowing() && (!this.pendingRefresh)) {
      this.pendingRefresh = Promise.resolve().then(() => {
        if (this.isShowing()) {
          this.show();
        }
        delete this.pendingRefresh;
      });
    }
  }

  show(): void {
    switch (this._state) {
      case 'unattached':
        break;
      case 'showing':
        this.hide();
        if (this._svg) {
          this.render(this._svg, true);
        }
        break;
      case 'not-showing':
        this.attach();
        if (this._svg) {
          this.render(this._svg, false);
        }
        break;
    }
  }

  hide(): void {
    if (this._svg) {
      while (this._svg.lastChild) {
        this._svg.removeChild(this._svg.lastChild);
      }
    }
    this._state = 'not-showing';
  }

  remove(): void {
    if (this._svg && this._svg.parentElement) {
      this._svg.parentElement.removeChild(this._svg);
    }
    this._svg = undefined;
    this._state = 'unattached';
    this.detachListeners();
  }

  private render(svg: SVGSVGElement, ensureNoAnimation: boolean) {
    const rect = this.size();
    if (rect) {
      let config = this._config;
      if (ensureNoAnimation) {
        config = JSON.parse(JSON.stringify(this._config));
        config.animate = false;
      }
      renderAnnotation(svg, rect, config, this._animationGroupDelay, this._seed);
      this._lastSize = rect;
      this._state = 'showing';
    }
  }

<<<<<<< HEAD
  private computeSize(): Rect | null {
    return this.computeSizeWithBounds(this._getRect());
=======
  private size(): Rect | null {
    return this.sizeFor(this._e.getBoundingClientRect());
>>>>>>> e41639a5
  }

  private sizeFor(bounds: DOMRect | DOMRectReadOnly): Rect | null {
    if (this._svg) {
      const rect1 = this._svg.getBoundingClientRect();
      const rect2 = bounds;

      const x = (rect2.x || rect2.left) - (rect1.x || rect1.left);
      const y = (rect2.y || rect2.top) - (rect1.y || rect1.top);
      const w = rect2.width;
      const h = rect2.height;

      return { x, y, w, h };
    }
    return null;
  }
}

export function annotate(element: HTMLElement, config: RoughAnnotationConfig): RoughAnnotation {
  return new RoughAnnotationImpl(element, config);
}


export function multiAnnotate(element: HTMLElement, config: RoughAnnotationConfig): RoughAnnotationGroup {
  const elements = [];
  let clientRects = element.getClientRects();
  for (let i = 0; i < clientRects.length; ++i) {
    const annotation = new RoughAnnotationImpl(element, config, () => clientRects.item(i)!);
    elements.push(annotation);
  }
  return annotationGroup(elements);
}


export function annotationGroup(annotations: RoughAnnotation[]): RoughAnnotationGroup {
  let delay = 0;
  for (const a of annotations) {
    const ai = a as RoughAnnotationImpl;
    ai._animationGroupDelay = delay;
    const duration = ai.animationDuration === 0 ? 0 : (ai.animationDuration || DEFAULT_ANIMATION_DURATION);
    delay += duration;
  }
  const list = [...annotations];
  return {
    show() {
      for (const a of list) {
        a.show();
      }
    },
    hide() {
      for (const a of list) {
        a.hide();
      }
    }
  };
}<|MERGE_RESOLUTION|>--- conflicted
+++ resolved
@@ -222,13 +222,8 @@
     }
   }
 
-<<<<<<< HEAD
-  private computeSize(): Rect | null {
-    return this.computeSizeWithBounds(this._getRect());
-=======
   private size(): Rect | null {
-    return this.sizeFor(this._e.getBoundingClientRect());
->>>>>>> e41639a5
+    return this.sizeFor(this._getRect());      
   }
 
   private sizeFor(bounds: DOMRect | DOMRectReadOnly): Rect | null {
