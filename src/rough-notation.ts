import { Rect, RoughAnnotationConfig, RoughAnnotation, SVG_NS, RoughAnnotationGroup, DEFAULT_ANIMATION_DURATION } from './model.js';
import { renderAnnotation } from './render.js';
import { ensureKeyframes } from './keyframes.js';
import { randomSeed } from 'roughjs/bin/math';

type AnnotationState = 'unattached' | 'not-showing' | 'showing';

function defaultGetRect(element: HTMLElement) {
  return () => element.getBoundingClientRect();
}

class RoughAnnotationImpl implements RoughAnnotation {
  private _state: AnnotationState = 'unattached';
  private _getRect: () => DOMRect;
  private _config: RoughAnnotationConfig;
  private _e: HTMLElement;
  private _svg?: SVGSVGElement;
  private _resizing = false;
  private _ro?: any; // ResizeObserver is not supported in typescript std lib yet
  private _lastSize?: Rect;
  private _seed = randomSeed();
  _animationGroupDelay = 0;

  constructor(e: HTMLElement, config: RoughAnnotationConfig, getRect: () => DOMRect = defaultGetRect(e)) {
    this._e = e;
<<<<<<< HEAD
    this._config = config;
    this._getRect = getRect;
=======
    this._config = JSON.parse(JSON.stringify(config));
>>>>>>> 979cdd33
    this.attach();
  }

  get animate() { return this._config.animate; }
  set animate(value) { this._config.animate = value; }

  get animationDuration() { return this._config.animationDuration; }
  set animationDuration(value) { this._config.animationDuration = value; }

  get animationDelay() { return this._config.animationDelay; }
  set animationDelay(value) { this._config.animationDelay = value; }

  get iterations() { return this._config.iterations; }
  set iterations(value) { this._config.iterations = value; }

  get color() { return this._config.color; }
  set color(value) {
    if (this._config.color !== value) {
      this._config.color = value;
      this.refresh();
    }
  }

  get strokeWidth() { return this._config.strokeWidth; }
  set strokeWidth(value) {
    if (this._config.strokeWidth !== value) {
      this._config.strokeWidth = value;
      this.refresh();
    }
  }

  get padding() { return this._config.padding; }
  set padding(value) {
    if (this._config.padding !== value) {
      this._config.padding = value;
      this.refresh();
    }
  }

  private _resizeListener = () => {
    if (!this._resizing) {
      this._resizing = true;
      setTimeout(() => {
        this._resizing = false;
        if (this._state === 'showing') {
          const newSize = this.size();
          if (newSize && this.hasRectChanged(newSize)) {
            this.show();
          }
        }
      }, 400);
    }
  }

  private attach() {
    if (this._state === 'unattached' && this._e.parentElement) {
      ensureKeyframes();
      const svg = this._svg = document.createElementNS(SVG_NS, 'svg');
      svg.setAttribute('class', 'rough-annotation');
      const style = svg.style;
      style.position = 'absolute';
      style.top = '0';
      style.left = '0';
      style.overflow = 'visible';
      style.pointerEvents = 'none';
      style.width = '100px';
      style.height = '100px';
      const prepend = this._config.type === 'highlight';
      this._e.insertAdjacentElement(prepend ? 'beforebegin' : 'afterend', svg);
      this._state = 'not-showing';

      // ensure e is positioned
      if (prepend) {
        const computedPos = window.getComputedStyle(this._e).position;
        const unpositioned = (!computedPos) || (computedPos === 'static');
        if (unpositioned) {
          this._e.style.position = 'relative';
        }
      }
      this.attachListeners();
    }
  }

  private detachListeners() {
    window.removeEventListener('resize', this._resizeListener);
    if (this._ro) {
      this._ro.unobserve(this._e);
    }
  }

  private attachListeners() {
    this.detachListeners();
    window.addEventListener('resize', this._resizeListener, { passive: true });
    if ((!this._ro) && ('ResizeObserver' in window)) {
      this._ro = new (window as any).ResizeObserver((entries: any) => {
        for (const entry of entries) {
          let trigger = true;
          if (entry.contentRect) {
            const newRect = this.sizeFor(entry.contentRect);
            if (newRect && (!this.hasRectChanged(newRect))) {
              trigger = false;
            }
          }
          if (trigger) {
            this._resizeListener();
          }
        }
      });
    }
    if (this._ro) {
      this._ro.observe(this._e);
    }
  }

  private sameInteger(a: number, b: number): boolean {
    return Math.round(a) === Math.round(b);
  }

  private hasRectChanged(rect: Rect): boolean {
    if (this._lastSize && rect) {
      return !(
        this.sameInteger(rect.x, this._lastSize.x) &&
        this.sameInteger(rect.y, this._lastSize.y) &&
        this.sameInteger(rect.w, this._lastSize.w) &&
        this.sameInteger(rect.h, this._lastSize.h)
      );
    }
    return true;
  }

  isShowing(): boolean {
    return (this._state !== 'not-showing');
  }

  private pendingRefresh?: Promise<void>;
  private refresh() {
    if (this.isShowing() && (!this.pendingRefresh)) {
      this.pendingRefresh = Promise.resolve().then(() => {
        if (this.isShowing()) {
          this.show();
        }
        delete this.pendingRefresh;
      });
    }
  }

  show(): void {
    switch (this._state) {
      case 'unattached':
        break;
      case 'showing':
        this.hide();
        if (this._svg) {
          this.render(this._svg, true);
        }
        break;
      case 'not-showing':
        this.attach();
        if (this._svg) {
          this.render(this._svg, false);
        }
        break;
    }
  }

  hide(): void {
    if (this._svg) {
      while (this._svg.lastChild) {
        this._svg.removeChild(this._svg.lastChild);
      }
    }
    this._state = 'not-showing';
  }

  remove(): void {
    if (this._svg && this._svg.parentElement) {
      this._svg.parentElement.removeChild(this._svg);
    }
    this._svg = undefined;
    this._state = 'unattached';
    this.detachListeners();
  }

  private render(svg: SVGSVGElement, ensureNoAnimation: boolean) {
    const rect = this.size();
    if (rect) {
      let config = this._config;
      if (ensureNoAnimation) {
        config = JSON.parse(JSON.stringify(this._config));
        config.animate = false;
      }
      renderAnnotation(svg, rect, config, this._animationGroupDelay, this._seed);
      this._lastSize = rect;
      this._state = 'showing';
    }
  }

  private size(): Rect | null {
    return this.sizeFor(this._getRect());      
  }

  private sizeFor(bounds: DOMRect | DOMRectReadOnly): Rect | null {
    if (this._svg) {
      const rect1 = this._svg.getBoundingClientRect();
      const rect2 = bounds;

      const x = (rect2.x || rect2.left) - (rect1.x || rect1.left);
      const y = (rect2.y || rect2.top) - (rect1.y || rect1.top);
      const w = rect2.width;
      const h = rect2.height;

      return { x, y, w, h };
    }
    return null;
  }
}

export function annotate(element: HTMLElement, config: RoughAnnotationConfig): RoughAnnotation {
  return new RoughAnnotationImpl(element, config);
}


export function multiAnnotate(element: HTMLElement, config: RoughAnnotationConfig): RoughAnnotationGroup {
  const elements = [];
  let clientRects = element.getClientRects();
  for (let i = 0; i < clientRects.length; ++i) {
    const annotation = new RoughAnnotationImpl(element, config, () => clientRects.item(i)!);
    elements.push(annotation);
  }
  return annotationGroup(elements);
}


export function annotationGroup(annotations: RoughAnnotation[]): RoughAnnotationGroup {
  let delay = 0;
  for (const a of annotations) {
    const ai = a as RoughAnnotationImpl;
    ai._animationGroupDelay = delay;
    const duration = ai.animationDuration === 0 ? 0 : (ai.animationDuration || DEFAULT_ANIMATION_DURATION);
    delay += duration;
  }
  const list = [...annotations];
  return {
    show() {
      for (const a of list) {
        a.show();
      }
    },
    hide() {
      for (const a of list) {
        a.hide();
      }
    }
  };
}<|MERGE_RESOLUTION|>--- conflicted
+++ resolved
@@ -23,12 +23,9 @@
 
   constructor(e: HTMLElement, config: RoughAnnotationConfig, getRect: () => DOMRect = defaultGetRect(e)) {
     this._e = e;
-<<<<<<< HEAD
+    this._config = JSON.parse(JSON.stringify(config));
     this._config = config;
     this._getRect = getRect;
-=======
-    this._config = JSON.parse(JSON.stringify(config));
->>>>>>> 979cdd33
     this.attach();
   }
 
